export default function DualMetricsLegend() {
  return (
<<<<<<< HEAD
    <div className="w-[444px] flex items-center gap-1 relative bottom-0.5 right-[100px]">
=======
    <div className="w-[443px] flex items-center gap-1 relative bottom-0.5 right-[100px]">
>>>>>>> 6f2dab5c
      <div className="w-full px-2 ml-1">
        <h3 className="text-xs text-gray-800 font-medium">Accuracy Metrics</h3>
        <div className="relative h-[15px]">
          <div
            className="w-full h-full relative"
            style={{
              background:
                "linear-gradient(to right, #f7fcf5, #e5f5e0, #c7e9c0, #a1d99b, #74c476, #41ab5d, #238b45, #006d2c)",
            }}
          >
            <span className="absolute left-1 text-[10px] text-gray-700 top-1/2 -translate-y-1/2">
              Worst
            </span>
            <span className="absolute right-1 text-[10px] text-white top-1/2 -translate-y-1/2">
              Best
            </span>
          </div>
        </div>
      </div>
      <div className="w-full px-2">
        <h3 className="text-xs text-gray-800 font-medium">Utility Metrics</h3>
        <div className="relative h-[15px]">
          <div
            className="w-full h-full relative"
            style={{
              background:
                "linear-gradient(to right, #f7fbff, #deebf7, #c6dbef, #9ecae1, #6baed6, #4292c6, #2171b5, #08519c)",
            }}
          >
            <span className="absolute left-1 text-[10px] text-gray-700 top-1/2 -translate-y-1/2">
              Worst
            </span>
            <span className="absolute right-1 text-[10px] text-white top-1/2 -translate-y-1/2">
              Best
            </span>
          </div>
        </div>
      </div>
    </div>
  );
}<|MERGE_RESOLUTION|>--- conflicted
+++ resolved
@@ -1,10 +1,6 @@
 export default function DualMetricsLegend() {
   return (
-<<<<<<< HEAD
-    <div className="w-[444px] flex items-center gap-1 relative bottom-0.5 right-[100px]">
-=======
     <div className="w-[443px] flex items-center gap-1 relative bottom-0.5 right-[100px]">
->>>>>>> 6f2dab5c
       <div className="w-full px-2 ml-1">
         <h3 className="text-xs text-gray-800 font-medium">Accuracy Metrics</h3>
         <div className="relative h-[15px]">
