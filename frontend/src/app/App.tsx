import { useState, useEffect, useContext } from "react";

import Header from "../components/Header";
import Experiments from "../views/Experiments";
import Progress from "../views/Progress";
import Accuracies from "../views/Accuracies";
import Core from "../views/Core";
import Predictions from "../views/Predictions";
import Correlations from "../views/Correlations";
import { ExperimentsContext } from "../store/experiments-context";

const CORE_WIDTH = 1312;
const EXPERIMENTS_WIDTH = 1032;
const ANALYSIS_VIEW_WIDTH = 493;
const PROGRESS_WIDTH = CORE_WIDTH - EXPERIMENTS_WIDTH;

const CORE_HEIGHT = 677;
const EXPERIMENTS_PROGRESS_HEIGHT = 234;
const ACCURACIES_HEIGHT = 293;
const PREDICTIONS_HEIGHT = 316;
const CORRELATIONS_HEIGHT =
  EXPERIMENTS_PROGRESS_HEIGHT +
  CORE_HEIGHT -
  ACCURACIES_HEIGHT -
  PREDICTIONS_HEIGHT;

<<<<<<< HEAD
export function calculateZoom() {
=======
function calculateZoom() {
>>>>>>> 175f8138
  const screenWidth = window.innerWidth;
  const appWidth = 1805;
  return screenWidth / appWidth;
}

export default function App() {
  const { isExperimentLoading } = useContext(ExperimentsContext);

  const [isPageLoading, setIsPageLoading] = useState(true);
  const [zoom, setZoom] = useState(1);

  useEffect(() => {
    setIsPageLoading(false);

    const handleResize = () => {
      setZoom(calculateZoom());
    };
    window.addEventListener("resize", handleResize);
    handleResize();

    return () => window.removeEventListener("resize", handleResize);
  }, []);

  if (isPageLoading) return <div></div>;

  return (
    <section className="relative" style={{ zoom }}>
      <Header />
      {!isExperimentLoading && (
        <div className="flex items-center">
          <div>
            <div className="flex items-center">
              <Experiments
                width={EXPERIMENTS_WIDTH}
                height={EXPERIMENTS_PROGRESS_HEIGHT}
              />
              <Progress
                width={PROGRESS_WIDTH}
                height={EXPERIMENTS_PROGRESS_HEIGHT}
              />
            </div>
            <Core width={CORE_WIDTH} height={CORE_HEIGHT} />
          </div>
          <div>
            <Accuracies
              width={ANALYSIS_VIEW_WIDTH}
              height={ACCURACIES_HEIGHT}
            />
            <Predictions
              width={ANALYSIS_VIEW_WIDTH}
              height={PREDICTIONS_HEIGHT}
            />
            <Correlations
              width={ANALYSIS_VIEW_WIDTH}
              height={CORRELATIONS_HEIGHT}
            />
          </div>
        </div>
      )}
    </section>
  );
}<|MERGE_RESOLUTION|>--- conflicted
+++ resolved
@@ -24,11 +24,8 @@
   ACCURACIES_HEIGHT -
   PREDICTIONS_HEIGHT;
 
-<<<<<<< HEAD
+
 export function calculateZoom() {
-=======
-function calculateZoom() {
->>>>>>> 175f8138
   const screenWidth = window.innerWidth;
   const appWidth = 1805;
   return screenWidth / appWidth;
